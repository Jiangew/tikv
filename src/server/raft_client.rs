--- conflicted
+++ resolved
@@ -79,10 +79,11 @@
             .or_insert_with(|| Conn::new(env, addr))
     }
 
-<<<<<<< HEAD
     pub fn send(&mut self, addr: SocketAddr, msgs: Vec<RaftMessage>) -> Result<()> {
+        self.conn_index = (self.conn_index + 1) % self.conn_size;
+        let index = self.conn_index;
         let res = {
-            let conn = self.get_conn(addr);
+            let conn = self.get_conn(addr, index);
             let len = msgs.len();
             let mut res = Ok(());
             for (i, msg) in msgs.into_iter().enumerate() {
@@ -97,14 +98,6 @@
                 }
             }
             res
-=======
-    pub fn send(&mut self, addr: SocketAddr, msg: RaftMessage) -> Result<()> {
-        self.conn_index = (self.conn_index + 1) % self.conn_size;
-        let index = self.conn_index;
-        let res = {
-            let conn = self.get_conn(addr, index);
-            UnboundedSender::send(&conn.stream, (msg, WriteFlags::default()))
->>>>>>> 679a1059
         };
         if let Err(e) = res {
             warn!("server: drop conn with tikv endpoint {} error: {:?}",
