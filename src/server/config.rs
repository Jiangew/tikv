--- conflicted
+++ resolved
@@ -23,13 +23,10 @@
 const DEFAULT_ADVERTISE_LISTENING_ADDR: &'static str = "";
 const DEFAULT_NOTIFY_CAPACITY: usize = 40960;
 const DEFAULT_END_POINT_CONCURRENCY: usize = 8;
-<<<<<<< HEAD
 const DEFAULT_GRPC_CONCURRENCY: usize = 4;
 const DEFAULT_SERVER_CPUPOOL_SIZE: usize = 4;
-=======
 const DEFAULT_END_POINT_TXN_CONCURRENCY_RATIO: f64 = 0.25;
 const DEFAULT_END_POINT_SMALL_TXN_TASKS_LIMIT: usize = 2;
->>>>>>> 6e566035
 const DEFAULT_MESSAGES_PER_TICK: usize = 4096;
 const DEFAULT_SEND_BUFFER_SIZE: usize = 128 * 1024;
 const DEFAULT_RECV_BUFFER_SIZE: usize = 128 * 1024;
@@ -54,13 +51,10 @@
     pub storage: StorageConfig,
     pub raft_store: RaftStoreConfig,
     pub end_point_concurrency: usize,
-<<<<<<< HEAD
     pub grpc_concurrency: usize,
     pub server_cpupool_size: usize,
-=======
     pub end_point_txn_concurrency_on_busy: usize,
     pub end_point_small_txn_tasks_limit: usize,
->>>>>>> 6e566035
 }
 
 impl Default for Config {
@@ -75,13 +69,10 @@
             send_buffer_size: DEFAULT_SEND_BUFFER_SIZE,
             recv_buffer_size: DEFAULT_RECV_BUFFER_SIZE,
             end_point_concurrency: DEFAULT_END_POINT_CONCURRENCY,
-<<<<<<< HEAD
             grpc_concurrency: DEFAULT_GRPC_CONCURRENCY,
             server_cpupool_size: DEFAULT_SERVER_CPUPOOL_SIZE,
-=======
             end_point_txn_concurrency_on_busy: usize::default(),
             end_point_small_txn_tasks_limit: DEFAULT_END_POINT_SMALL_TXN_TASKS_LIMIT,
->>>>>>> 6e566035
             storage: StorageConfig::default(),
             raft_store: RaftStoreConfig::default(),
         };
