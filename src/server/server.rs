--- conflicted
+++ resolved
@@ -158,11 +158,7 @@
             end_point_worker: end_point_worker,
             snap_mgr: snap_mgr,
             snap_worker: snap_worker,
-<<<<<<< HEAD
-            raft_client: RaftClient::new(env2),
-=======
-            raft_client: RaftClient::new(env, cfg.grpc_raft_conn_size),
->>>>>>> eaa75c0e
+            raft_client: RaftClient::new(env2, cfg.grpc_raft_conn_size),
         };
 
         Ok(svr)
