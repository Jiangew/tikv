// Copyright 2016 PingCAP, Inc.
//
// Licensed under the Apache License, Version 2.0 (the "License");
// you may not use this file except in compliance with the License.
// You may obtain a copy of the License at
//
//     http://www.apache.org/licenses/LICENSE-2.0
//
// Unless required by applicable law or agreed to in writing, software
// distributed under the License is distributed on an "AS IS" BASIS,
// See the License for the specific language governing permissions and
// limitations under the License.

use std::sync::Arc;
use std::rc::Rc;
use std::cell::RefCell;
use std::collections::VecDeque;
use std::vec::Vec;
use std::default::Default;
use std::time::{Instant, Duration};

use time::Timespec;
use rocksdb::{DB, WriteBatch};
use protobuf::{self, Message, MessageStatic};
use uuid::Uuid;
use kvproto::{metapb, errorpb};
use kvproto::eraftpb::{self, ConfChangeType, MessageType};
use kvproto::raft_cmdpb::{RaftCmdRequest, RaftCmdResponse, CmdType, AdminCmdType, AdminResponse,
                          TransferLeaderRequest, TransferLeaderResponse};
use kvproto::raft_serverpb::{RaftMessage, PeerState};
use kvproto::pdpb::PeerStats;

use raft::{self, RawNode, StateRole, SnapshotStatus, Ready, ProgressState, Progress, INVALID_INDEX};
use raftstore::{Result, Error};
use raftstore::coprocessor::CoprocessorHost;
use raftstore::store::Config;
use raftstore::store::worker::{apply, PdTask};
use raftstore::store::worker::apply::ExecResult;

use util::worker::{FutureWorker as Worker, Scheduler};
use raftstore::store::worker::{ApplyTask, ApplyRes, Apply};
use util::{clocktime, Either, strftimespec};
<<<<<<< HEAD
use util::collections::{HashMap, HashSet, HashMapValues as Values};
use util::codec::number::{NumberEncoder, NumberDecoder};
=======
use util::collections::{HashSet, FlatMap, FlatMapValues as Values};
>>>>>>> 2cf7c221

use pd::INVALID_ID;

use super::store::Store;
use super::peer_storage::{PeerStorage, ApplySnapResult, write_peer_state, InvokeContext};
use super::util;
use super::msg::Callback;
use super::cmd_resp;
use super::transport::Transport;
use super::engine::Snapshot;
use super::metrics::*;
use super::local_metrics::{RaftReadyMetrics, RaftMessageMetrics, RaftProposeMetrics, RaftMetrics};

const TRANSFER_LEADER_ALLOW_LOG_LAG: u64 = 10;
<<<<<<< HEAD
const PROPOSAL_BATCH_SIZE: u64 = 16 * 1024; // 16K
const PROPOSAL_BATCH_MAGIC_NUM: &'static [u8] = &[0, 0, 0, 0, 1, 51, 199, 9];  // 20170505
=======
const DEFAULT_APPEND_WB_SIZE: usize = 4 * 1024;
>>>>>>> 2cf7c221

struct ReadIndexRequest {
    uuid: Uuid,
    cmds: Vec<(RaftCmdRequest, Callback)>,
    renew_lease_time: Timespec,
}

impl Drop for ReadIndexRequest {
    fn drop(&mut self) {
        if !self.cmds.is_empty() {
            panic!("callback of index read {} is leak.", self.uuid);
        }
    }
}

#[derive(Default)]
struct ReadIndexQueue {
    reads: VecDeque<ReadIndexRequest>,
    ready_cnt: usize,
}

impl ReadIndexQueue {
    fn clear_uncommitted(&mut self, tag: &str, term: u64) {
        for mut read in self.reads.drain(self.ready_cnt..) {
            for (req, cb) in read.cmds.drain(..) {
                let uuid = util::get_uuid_from_req(&req).unwrap();
                apply::notify_stale_req(tag, term, uuid, cb);
            }
        }
    }
}

/// The returned states of the peer after checking whether it is stale
#[derive(Debug)]
pub enum StaleState {
    Valid,
    ToValidate,
}

pub struct ProposalMeta {
    pub uuid: Uuid,
    pub term: u64,
    /// `renew_lease_time` contains the last time when a peer starts to renew lease.
    pub renew_lease_time: Option<Timespec>,
}

#[derive(Default)]
struct ProposalQueue {
    queue: VecDeque<ProposalMeta>,
    uuids: HashSet<Uuid>,
}

impl ProposalQueue {
    pub fn contains(&self, uuid: &Uuid) -> bool {
        self.uuids.contains(uuid)
    }

    fn pop(&mut self, term: u64) -> Option<ProposalMeta> {
        self.queue.pop_front().and_then(|meta| {
            if meta.term > term {
                self.queue.push_front(meta);
                return None;
            }
            self.uuids.remove(&meta.uuid);
            Some(meta)
        })
    }

    fn push(&mut self, meta: ProposalMeta) {
        self.uuids.insert(meta.uuid);
        self.queue.push_back(meta);
    }

    fn clear(&mut self) {
        if !self.uuids.is_empty() {
            self.uuids.clear();
            self.queue.clear();
        }
    }
}

#[derive(Default)]
pub struct ProposalBatch {
    data: Option<Vec<u8>>,
    ctx: Option<Vec<(ProposalMeta, Callback, RaftCmdResponse)>>,
    uuids: HashSet<Uuid>,
}

impl ProposalBatch {
    pub fn contains(&self, uuid: &Uuid) -> bool {
        self.uuids.contains(uuid)
    }

    fn is_empty(&self) -> bool {
        self.uuids.is_empty()
    }

    fn size(&self) -> u64 {
        if let Some(ref data) = self.data {
            return data.len() as u64;
        }
        0
    }

    fn write_data(req: &RaftCmdRequest, req_size: u64) -> Vec<u8> {
        let mut data = PROPOSAL_BATCH_MAGIC_NUM.to_vec();
        data.encode_var_u64(req_size as u64).unwrap();
        req.write_to_vec(&mut data).unwrap();
        data
    }

    fn enqueue(&mut self,
               meta: ProposalMeta,
               cb: Callback,
               req: RaftCmdRequest,
               req_size: u64,
               err_resp: RaftCmdResponse) {
        if self.data.is_none() {
            let mut data: Vec<u8> = Vec::with_capacity(PROPOSAL_BATCH_SIZE as usize);
            data.append(&mut PROPOSAL_BATCH_MAGIC_NUM.to_vec());
            self.data = Some(data);
        }
        let mut data: Vec<u8> = self.data.take().unwrap();
        data.encode_var_u64(req_size).unwrap();
        req.write_to_vec(&mut data).unwrap();
        self.data = Some(data);

        self.uuids.insert(meta.uuid);
        if self.ctx.is_none() {
            let mut ctx: Vec<(ProposalMeta, Callback, RaftCmdResponse)> =
                Vec::with_capacity(PROPOSAL_BATCH_SIZE as usize);
            ctx.push((meta, cb, err_resp));
            self.ctx = Some(ctx);
        } else {
            let mut ctx: Vec<(ProposalMeta, Callback, RaftCmdResponse)> =
                self.ctx.take().unwrap();
            ctx.push((meta, cb, err_resp));
            self.ctx = Some(ctx);
        }
    }

    pub fn check_new_version(buf: &[u8]) -> (&[u8], bool) {
        if buf.len() <= 8 {
            return (buf, false);
        }
        if buf.starts_with(PROPOSAL_BATCH_MAGIC_NUM) {
            let (_, left) = buf.split_at(8);
            return (left, true);
        }
        (buf, false)
    }

    pub fn read_req(mut buf: &[u8]) -> (&[u8], RaftCmdRequest) {
        let size = buf.decode_var_u64().unwrap();
        let mut req = RaftCmdRequest::new();
        let (msg, left) = buf.split_at(size as usize);
        req.merge_from_bytes(msg).unwrap();
        (left, req)
    }

    fn clear(&mut self) {
        if !self.uuids.is_empty() {
            self.data = None;
            self.ctx = None;
            self.uuids.clear();
        }
    }
}

pub struct ReadyContext<'a, T: 'a> {
    pub wb: WriteBatch,
    pub metrics: &'a mut RaftMetrics,
    pub trans: &'a T,
    pub ready_res: Vec<(Ready, InvokeContext)>,
}

impl<'a, T> ReadyContext<'a, T> {
    pub fn new(metrics: &'a mut RaftMetrics, t: &'a T, cap: usize) -> ReadyContext<'a, T> {
        ReadyContext {
            wb: WriteBatch::with_capacity(DEFAULT_APPEND_WB_SIZE),
            metrics: metrics,
            trans: t,
            ready_res: Vec::with_capacity(cap),
        }
    }
}

// TODO: make sure received entries are not corrupted
// If this happens, TiKV will panic and can't recover without extra effort.
#[inline]
pub fn parse_data_at<T: Message + MessageStatic>(data: &[u8], index: u64, tag: &str) -> T {
    protobuf::parse_from_bytes::<T>(data).unwrap_or_else(|e| {
        panic!("{} data is corrupted at {}: {:?}", tag, index, e);
    })
}

pub struct ConsistencyState {
    pub last_check_time: Instant,
    // (computed_result_or_to_be_verified, index, hash)
    pub index: u64,
    pub hash: Vec<u8>,
}

enum RequestPolicy {
    // Handle the read request directly without dispatch.
    ReadLocal,
    // Handle the read request via raft's SafeReadIndex mechanism.
    ReadIndex,
    ProposeNormal,
    ProposeTransferLeader,
    ProposeConfChange,
}

#[derive(Default, Clone)]
pub struct PeerStat {
    pub written_bytes: u64,
    pub written_keys: u64,
    pub last_written_bytes: u64,
    pub last_written_keys: u64,
}

pub struct Peer {
    engine: Arc<DB>,
    cfg: Rc<Config>,
    peer_cache: RefCell<FlatMap<u64, metapb::Peer>>,
    pub peer: metapb::Peer,
    region_id: u64,
    pub raft_group: RawNode<PeerStorage>,
    proposals: ProposalQueue,
    pending_proposal: ProposalBatch,
    pending_reads: ReadIndexQueue,
    // Record the last instant of each peer's heartbeat response.
    pub peer_heartbeats: FlatMap<u64, Instant>,
    coprocessor_host: Arc<CoprocessorHost>,
    /// an inaccurate difference in region size since last reset.
    pub size_diff_hint: u64,
    /// delete keys' count since last reset.
    pub delete_keys_hint: u64,

    pub consistency_state: ConsistencyState,

    pub tag: String,

    // Index of last scheduled committed raft log.
    pub last_applying_idx: u64,
    pub last_compacted_idx: u64,
    // Approximate size of logs that is applied but not compacted yet.
    pub raft_log_size_hint: u64,
    // When entry exceed max size, reject to propose the entry.
    pub raft_entry_max_size: u64,

    apply_scheduler: Scheduler<ApplyTask>,

    pub pending_remove: bool,

    marked_to_be_checked: bool,

    leader_missing_time: Option<Instant>,

    // `leader_lease_expired_time` contains either timestamps of
    //   1. Either::Left<Timespec>
    //      A safe leader lease expired time, which marks the leader holds the lease for now.
    //      The lease is safe until the clock time goes over this timestamp.
    //      It would increase when raft log entries are applied in current term.
    //   2. Either::Right<Timespec>
    //      An unsafe leader lease expired time, which marks the leader may still hold or lose
    //      its lease until the clock time goes over this timestamp.
    //      It would be set after the message MsgTimeoutNow is sent by current peer.
    //      The message MsgTimeoutNow starts a leader transfer procedure. During this procedure,
    //      current peer as an old leader may still hold its lease or lose it.
    //      It's possible there is a new leader elected and current peer as an old leader
    //      doesn't step down due to network partition from the new leader. In that case,
    //      current peer lose its leader lease.
    //      Within this unsafe leader lease expire time, read requests could not be performed
    //      locally.
    leader_lease_expired_time: Option<Either<Timespec, Timespec>>,

    pub peer_stat: PeerStat,
}

impl Peer {
    // If we create the peer actively, like bootstrap/split/merge region, we should
    // use this function to create the peer. The region must contain the peer info
    // for this store.
    pub fn create<T, C>(store: &mut Store<T, C>, region: &metapb::Region) -> Result<Peer> {
        let store_id = store.store_id();
        let peer_id = match util::find_peer(region, store_id) {
            None => {
                return Err(box_err!("find no peer for store {} in region {:?}", store_id, region))
            }
            Some(peer) => peer.get_id(),
        };

        info!("[region {}] create peer with id {}",
              region.get_id(),
              peer_id);
        Peer::new(store, region, peer_id)
    }

    // The peer can be created from another node with raft membership changes, and we only
    // know the region_id and peer_id when creating this replicated peer, the region info
    // will be retrieved later after applying snapshot.
    pub fn replicate<T, C>(store: &mut Store<T, C>, region_id: u64, peer_id: u64) -> Result<Peer> {
        // We will remove tombstone key when apply snapshot
        info!("[region {}] replicate peer with id {}", region_id, peer_id);

        let mut region = metapb::Region::new();
        region.set_id(region_id);
        Peer::new(store, &region, peer_id)
    }

    fn new<T, C>(store: &mut Store<T, C>, region: &metapb::Region, peer_id: u64) -> Result<Peer> {
        if peer_id == raft::INVALID_ID {
            return Err(box_err!("invalid peer id"));
        }

        let cfg = store.config();

        let store_id = store.store_id();
        let sched = store.snap_scheduler();
        let peer_cache = FlatMap::default();
        let tag = format!("[region {}] {}", region.get_id(), peer_id);

        let ps = try!(PeerStorage::new(store.engine(), region, sched, tag.clone()));

        let applied_index = ps.applied_index();

        let raft_cfg = raft::Config {
            id: peer_id,
            peers: vec![],
            election_tick: cfg.raft_election_timeout_ticks,
            heartbeat_tick: cfg.raft_heartbeat_ticks,
            max_size_per_msg: cfg.raft_max_size_per_msg,
            max_inflight_msgs: cfg.raft_max_inflight_msgs,
            applied: applied_index,
            check_quorum: true,
            tag: tag.clone(),
            ..Default::default()
        };

        let raft_group = try!(RawNode::new(&raft_cfg, ps, &[]));

        let mut peer = Peer {
            engine: store.engine(),
            peer: util::new_peer(store_id, peer_id),
            region_id: region.get_id(),
            raft_group: raft_group,
            proposals: Default::default(),
            pending_proposal: Default::default(),
            pending_reads: Default::default(),
            peer_cache: RefCell::new(peer_cache),
            peer_heartbeats: FlatMap::default(),
            coprocessor_host: store.coprocessor_host.clone(),
            size_diff_hint: 0,
            delete_keys_hint: 0,
            apply_scheduler: store.apply_scheduler(),
            pending_remove: false,
            marked_to_be_checked: false,
            leader_missing_time: Some(Instant::now()),
            tag: tag,
            last_applying_idx: applied_index,
            last_compacted_idx: 0,
            consistency_state: ConsistencyState {
                last_check_time: Instant::now(),
                index: INVALID_INDEX,
                hash: vec![],
            },
            raft_log_size_hint: 0,
            raft_entry_max_size: cfg.raft_entry_max_size,
            cfg: cfg,
            leader_lease_expired_time: None,
            peer_stat: PeerStat::default(),
        };

        // If this region has only one peer and I am the one, campaign directly.
        if region.get_peers().len() == 1 && region.get_peers()[0].get_store_id() == store_id {
            try!(peer.raft_group.campaign());
        }

        Ok(peer)
    }

    #[inline]
    fn next_proposal_index(&self) -> u64 {
        self.raft_group.raft.raft_log.last_index() + 1
    }

    pub fn mark_to_be_checked(&mut self, pending_raft_groups: &mut HashSet<u64>) {
        if !self.marked_to_be_checked {
            self.marked_to_be_checked = true;
            pending_raft_groups.insert(self.region_id);
        }
    }

    pub fn destroy(&mut self) -> Result<()> {
        let t = Instant::now();

        let region = self.get_store().get_region().clone();
        info!("{} begin to destroy", self.tag);

        // Set Tombstone state explicitly
        let wb = WriteBatch::new();
        try!(self.get_store().clear_meta(&wb));
        try!(write_peer_state(&wb, &region, PeerState::Tombstone));
        try!(self.engine.write(wb));

        if self.get_store().is_initialized() {
            // If we meet panic when deleting data and raft log, the dirty data
            // will be cleared by a newer snapshot applying or restart.
            if let Err(e) = self.get_store().clear_data() {
                error!("{} failed to schedule clear data task: {:?}", self.tag, e);
            }
        }

        for mut read in self.pending_reads.reads.drain(..) {
            for (req, cb) in read.cmds.drain(..) {
                let uuid = util::get_uuid_from_req(&req).unwrap();
                apply::notify_req_region_removed(region.get_id(), self.peer.get_id(), uuid, cb);
            }
        }

        info!("{} destroy itself, takes {:?}", self.tag, t.elapsed());

        Ok(())
    }

    pub fn is_initialized(&self) -> bool {
        self.get_store().is_initialized()
    }

    pub fn engine(&self) -> Arc<DB> {
        self.engine.clone()
    }

    pub fn region(&self) -> &metapb::Region {
        self.get_store().get_region()
    }

    pub fn peer_id(&self) -> u64 {
        self.peer.get_id()
    }

    pub fn get_raft_status(&self) -> raft::Status {
        self.raft_group.status()
    }

    pub fn leader_id(&self) -> u64 {
        self.raft_group.raft.leader_id
    }

    pub fn is_leader(&self) -> bool {
        self.raft_group.raft.state == StateRole::Leader
    }

    #[inline]
    pub fn get_store(&self) -> &PeerStorage {
        self.raft_group.get_store()
    }

    #[inline]
    pub fn mut_store(&mut self) -> &mut PeerStorage {
        self.raft_group.mut_store()
    }

    #[inline]
    pub fn is_applying_snapshot(&self) -> bool {
        self.get_store().is_applying_snapshot()
    }

    #[inline]
    pub fn has_pending_snapshot(&self) -> bool {
        self.raft_group.get_snap().is_some()
    }

    fn add_ready_metric(&self, ready: &Ready, metrics: &mut RaftReadyMetrics) {
        metrics.message += ready.messages.len() as u64;
        metrics.commit += ready.committed_entries.as_ref().map_or(0, |v| v.len() as u64);
        metrics.append += ready.entries.len() as u64;

        if !raft::is_empty_snap(&ready.snapshot) {
            metrics.snapshot += 1;
        }
    }

    #[inline]
    fn send<T, I>(&mut self, trans: &T, msgs: I, metrics: &mut RaftMessageMetrics) -> Result<()>
        where T: Transport,
              I: IntoIterator<Item = eraftpb::Message>
    {
        for msg in msgs {
            let msg_type = msg.get_msg_type();

            try!(self.send_raft_message(msg, trans));

            match msg_type {
                MessageType::MsgAppend => metrics.append += 1,
                MessageType::MsgAppendResponse => metrics.append_resp += 1,
                MessageType::MsgRequestVote => metrics.vote += 1,
                MessageType::MsgRequestVoteResponse => metrics.vote_resp += 1,
                MessageType::MsgSnapshot => metrics.snapshot += 1,
                MessageType::MsgHeartbeat => metrics.heartbeat += 1,
                MessageType::MsgHeartbeatResponse => metrics.heartbeat_resp += 1,
                MessageType::MsgTransferLeader => metrics.transfer_leader += 1,
                MessageType::MsgTimeoutNow => {
                    // After a leader transfer procedure is triggered, the lease for
                    // the old leader may be expired earlier than usual, since a new leader
                    // may be elected and the old leader doesn't step down due to
                    // network partition from the new leader.
                    // For lease safty during leader transfer, mark `leader_lease_expired_time`
                    // to be unsafe until next_lease_expired_time from now
                    self.leader_lease_expired_time =
                        Some(Either::Right(self.next_lease_expired_time(clocktime::raw_now())));

                    metrics.timeout_now += 1;
                }
                _ => {}
            }
        }
        Ok(())
    }

    pub fn step(&mut self, m: eraftpb::Message) -> Result<()> {
        if self.is_leader() && m.get_from() != INVALID_ID {
            self.peer_heartbeats.insert(m.get_from(), Instant::now());
        }
        try!(self.raft_group.step(m));
        Ok(())
    }

    pub fn check_peers(&mut self) {
        if !self.is_leader() {
            self.peer_heartbeats.clear();
            return;
        }

        if self.peer_heartbeats.len() == self.region().get_peers().len() {
            return;
        }

        // Insert heartbeats in case that some peers never response heartbeats.
        for peer in self.region().get_peers().to_owned() {
            self.peer_heartbeats.entry(peer.get_id()).or_insert_with(Instant::now);
        }
    }

    pub fn collect_down_peers(&self, max_duration: Duration) -> Vec<PeerStats> {
        let mut down_peers = Vec::new();
        for p in self.region().get_peers() {
            if p.get_id() == self.peer.get_id() {
                continue;
            }
            if let Some(instant) = self.peer_heartbeats.get(&p.get_id()) {
                if instant.elapsed() >= max_duration {
                    let mut stats = PeerStats::new();
                    stats.set_peer(p.clone());
                    stats.set_down_seconds(instant.elapsed().as_secs());
                    down_peers.push(stats);
                }
            }
        }
        down_peers
    }

    pub fn collect_pending_peers(&self) -> Vec<metapb::Peer> {
        let mut pending_peers = Vec::with_capacity(self.region().get_peers().len());
        let status = self.raft_group.status();
        let truncated_idx = self.get_store().truncated_index();
        for (id, progress) in status.progress {
            if id == self.peer.get_id() {
                continue;
            }
            if progress.matched < truncated_idx {
                if let Some(p) = self.get_peer_from_cache(id) {
                    pending_peers.push(p);
                }
            }
        }
        pending_peers
    }

    pub fn check_stale_state(&mut self, d: Duration) -> StaleState {
        // Updates the `leader_missing_time` according to the current state.
        if self.leader_id() == raft::INVALID_ID {
            if self.leader_missing_time.is_none() {
                self.leader_missing_time = Some(Instant::now())
            }
        } else if self.is_initialized() {
            // A peer is considered as in the leader missing state if it's uninitialized or
            // if it's initialized but is isolated from its leader.
            // For an uninitialized peer, even if its leader sends heartbeats to it,
            // it cannot successfully receive the snapshot from the leader and apply the snapshot.
            // The raft state machine cannot work in an uninitialized peer to detect
            // if the leader is working.
            self.leader_missing_time = None
        }

        // Checks whether the current peer is stale.
        let duration = match self.leader_missing_time {
            Some(t) => t.elapsed(),
            None => Duration::new(0, 0),
        };
        if duration >= d {
            // Resets the `leader_missing_time` to avoid sending the same tasks to
            // PD worker continuously during the leader missing timeout.
            self.leader_missing_time = None;
            return StaleState::ToValidate;
        }
        StaleState::Valid
    }

    fn next_lease_expired_time(&self, send_to_quorum_ts: Timespec) -> Timespec {
        // The valid leader lease should be
        // "lease = max_lease - (quorum_commit_ts - send_to_quorum_ts)"
        // And the expired timestamp for that leader lease is "quorum_commit_ts + lease",
        // which is "send_to_quorum_ts + max_lease" in short.
        send_to_quorum_ts + self.cfg.raft_store_max_leader_lease
    }

    fn on_role_changed(&mut self, ready: &Ready, worker: &Worker<PdTask>) {
        // Update leader lease when the Raft state changes.
        if let Some(ref ss) = ready.ss {
            match ss.raft_state {
                StateRole::Leader => {
                    // The local read can only be performed after a new leader has applied
                    // the first empty entry on its term. After that the lease expiring time
                    // should be updated to
                    //   send_to_quorum_ts + max_lease
                    // as the comments in `next_lease_expired_time` function explain.
                    // It is recommended to update the lease expiring time right after
                    // this peer becomes leader because it's more convenient to do it here and
                    // it has no impact on the correctness.
                    let next_expired_time = self.next_lease_expired_time(clocktime::raw_now());
                    self.leader_lease_expired_time = Some(Either::Left(next_expired_time));
                    debug!("{} becomes leader and lease expired time is {:?}",
                           self.tag,
                           strftimespec(next_expired_time));
                    self.heartbeat_pd(worker)
                }
                StateRole::Follower => {
                    self.leader_lease_expired_time = None;
                }
                _ => {}
            }
        }
    }

    #[inline]
    pub fn ready_to_handle_pending_snap(&self) -> bool {
        // If apply worker is still working, written apply state may be overwritten
        // by apply worker. So we have to wait here.
        // Please note that committed_index can't be used here. When applying a snapshot,
        // a stale heartbeat can make the leader think follower has already applied
        // the snapshot, and send remaining log entries, which may increase committed_index.
        // TODO: add more test
        self.last_applying_idx == self.get_store().applied_index()
    }

    #[inline]
    pub fn ready_to_handle_read(&self) -> bool {
        // If applied_index_term isn't equal to current term, there may be some values that are not
        // applied by this leader yet but the old leader.
        self.get_store().applied_index_term == self.term()
    }

    pub fn handle_raft_ready_append<T: Transport>(&mut self,
                                                  ctx: &mut ReadyContext<T>,
                                                  worker: &Worker<PdTask>) {
        self.flush_pending_proposal(&mut ctx.metrics.propose);

        self.marked_to_be_checked = false;
        if self.pending_remove {
            return;
        }
        if self.mut_store().check_applying_snap() {
            // If we continue to handle all the messages, it may cause too many messages because
            // leader will send all the remaining messages to this follower, which can lead
            // to full message queue under high load.
            debug!("{} still applying snapshot, skip further handling.",
                   self.tag);
            return;
        }

        if self.has_pending_snapshot() && !self.ready_to_handle_pending_snap() {
            debug!("{} [apply_idx: {}, last_applying_idx: {}] is not ready to apply snapshot.",
                   self.tag,
                   self.get_store().applied_index(),
                   self.last_applying_idx);
            return;
        }

        if !self.raft_group.has_ready_since(Some(self.last_applying_idx)) {
            return;
        }

        debug!("{} handle raft ready", self.tag);

        let mut ready = self.raft_group.ready_since(self.last_applying_idx);

        self.on_role_changed(&ready, worker);

        self.add_ready_metric(&ready, &mut ctx.metrics.ready);

        // The leader can write to disk and replicate to the followers concurrently
        // For more details, check raft thesis 10.2.1.
        if self.is_leader() {
            let msgs = ready.messages.drain(..);
            self.send(ctx.trans, msgs, &mut ctx.metrics.message).unwrap_or_else(|e| {
                // We don't care that the message is sent failed, so here just log this error.
                warn!("{} leader send messages err {:?}", self.tag, e);
            });
        }

        let invoke_ctx = match self.mut_store().handle_raft_ready(ctx, &ready) {
            Ok(r) => r,
            Err(e) => {
                // We may have written something to writebatch and it can't be reverted, so has
                // to panic here.
                panic!("{} failed to handle raft ready: {:?}", self.tag, e);
            }
        };

        ctx.ready_res.push((ready, invoke_ctx));
    }

    pub fn post_raft_ready_append<T: Transport>(&mut self,
                                                metrics: &mut RaftMetrics,
                                                trans: &T,
                                                ready: &mut Ready,
                                                invoke_ctx: InvokeContext)
                                                -> Option<ApplySnapResult> {
        if invoke_ctx.has_snapshot() {
            // When apply snapshot, there is no log applied and not compacted yet.
            self.raft_log_size_hint = 0;
        }

        let apply_snap_result = self.mut_store().post_ready(invoke_ctx);

        if !self.is_leader() {
            self.send(trans, ready.messages.drain(..), &mut metrics.message).unwrap_or_else(|e| {
                warn!("{} follower send messages err {:?}", self.tag, e);
            });
        }

        if apply_snap_result.is_some() {
            let reg = ApplyTask::register(self);
            self.apply_scheduler.schedule(reg).unwrap();
        }

        apply_snap_result
    }

    pub fn handle_raft_ready_apply(&mut self, mut ready: Ready, apply_tasks: &mut Vec<Apply>) {
        // Call `handle_raft_committed_entries` directly here may lead to inconsistency.
        // In some cases, there will be some pending committed entries when applying a
        // snapshot. If we call `handle_raft_committed_entries` directly, these updates
        // will be written to disk. Because we apply snapshot asynchronously, so these
        // updates will soon be removed. But the soft state of raft is still be updated
        // in memory. Hence when handle ready next time, these updates won't be included
        // in `ready.committed_entries` again, which will lead to inconsistency.
        if self.is_applying_snapshot() {
            // Snapshot's metadata has been applied.
            self.last_applying_idx = self.get_store().truncated_index();
        } else {
            let committed_entries = ready.committed_entries.take().unwrap();
            // leader needs to update lease.
            let mut to_be_updated = self.is_leader();
            if !to_be_updated {
                // It's not leader anymore, we are safe to clear proposals. If it becomes leader
                // again, the lease should be updated when election is finished, old proposals
                // have no effect. Although this may allow old uuids to be reused before old
                // callbacks are called.
                self.proposals.clear();
                self.clear_pending_proposal();
            }
            for entry in committed_entries.iter().rev() {
                // raft meta is very small, can be ignored.
                self.raft_log_size_hint += entry.get_data().len() as u64;
                if to_be_updated {
                    to_be_updated = !self.maybe_update_lease(entry.get_term(), entry.get_data());
                }
            }
            if !committed_entries.is_empty() {
                self.last_applying_idx = committed_entries.last().unwrap().get_index();
                apply_tasks.push(Apply::new(self.region_id, self.term(), committed_entries));
            }
        }

        self.apply_reads(&ready);

        self.raft_group.advance_append(ready);
        if self.is_applying_snapshot() {
            // Because we only handle raft ready when not applying snapshot, so following
            // line won't be called twice for the same snapshot.
            self.raft_group.advance_apply(self.last_applying_idx);
        }
    }

    fn apply_reads(&mut self, ready: &Ready) {
        let mut propose_time = None;
        if self.ready_to_handle_read() {
            for state in &ready.read_states {
                let mut read = self.pending_reads.reads.pop_front().unwrap();
                assert_eq!(state.request_ctx.as_slice(), read.uuid.as_bytes());
                for (req, cb) in read.cmds.drain(..) {
                    // TODO: we should add test case that a split happens before pending
                    // read-index is handled. To do this we need to control async-apply
                    // procedure precisely.
                    self.handle_read(req, cb);
                }
                propose_time = Some(read.renew_lease_time);
            }
        } else {
            for state in &ready.read_states {
                let read = &self.pending_reads.reads[self.pending_reads.ready_cnt];
                assert_eq!(state.request_ctx.as_slice(), read.uuid.as_bytes());
                self.pending_reads.ready_cnt += 1;
                propose_time = Some(read.renew_lease_time);
            }
        }

        // Note that only after handle read_states can we identify what requests are
        // actually stale.
        if ready.ss.is_some() {
            let term = self.term();
            // all uncommitted reads will be dropped silently in raft.
            self.pending_reads.clear_uncommitted(&self.tag, term);
        }

        if let Some(Either::Right(_)) = self.leader_lease_expired_time {
            return;
        }

        if let Some(propose_time) = propose_time {
            self.update_lease_with(propose_time);
        }
    }

    pub fn post_apply(&mut self, res: &ApplyRes, groups: &mut HashSet<u64>) {
        if self.is_applying_snapshot() {
            panic!("{} should not applying snapshot.", self.tag);
        }

        let has_split = res.exec_res.iter().any(|e| {
            match *e {
                ExecResult::SplitRegion { .. } => true,
                _ => false,
            }
        });

        self.raft_group.advance_apply(res.apply_state.get_applied_index());
        self.mut_store().apply_state = res.apply_state.clone();
        self.mut_store().applied_index_term = res.applied_index_term;
        self.peer_stat.written_keys += res.metrics.written_keys;
        self.peer_stat.written_bytes += res.metrics.written_bytes;

        if has_split {
            self.delete_keys_hint = res.metrics.delete_keys_hint;
            self.size_diff_hint = res.metrics.size_diff_hint as u64;
        } else {
            self.delete_keys_hint += res.metrics.delete_keys_hint;
            self.size_diff_hint = (self.size_diff_hint as i64 + res.metrics.size_diff_hint) as u64;
        }

        if self.has_pending_snapshot() && self.ready_to_handle_pending_snap() {
            self.mark_to_be_checked(groups);
        }

        if self.pending_reads.ready_cnt > 0 && self.ready_to_handle_read() {
            for _ in 0..self.pending_reads.ready_cnt {
                let mut read = self.pending_reads.reads.pop_front().unwrap();
                for (req, cb) in read.cmds.drain(..) {
                    self.handle_read(req, cb);
                }
            }
            self.pending_reads.ready_cnt = 0;
        }
    }

    fn update_lease_with(&mut self, propose_time: Timespec) {
        // Try to renew the leader lease as this command asks to.
        if self.leader_lease_expired_time.is_some() {
            let current_expired_time =
                match self.leader_lease_expired_time.as_ref().unwrap().as_ref() {
                    Either::Left(safe_expired_time) => *safe_expired_time,
                    Either::Right(unsafe_expired_time) => *unsafe_expired_time,
                };
            // This peer is leader and has recorded leader lease.
            // Calculate the renewed lease for this command. If the renewed lease lives longer
            // than the current leader lease, update the current leader lease to the renewed lease.
            let next_expired_time = self.next_lease_expired_time(propose_time);
            // Use the lease expired timestamp comparison here, so that these codes still
            // work no matter how the leader changes before applying this command.
            if current_expired_time < next_expired_time {
                debug!("{} update leader lease expired time from {:?} to {:?}",
                       self.tag,
                       strftimespec(current_expired_time),
                       strftimespec(next_expired_time));
                self.leader_lease_expired_time = Some(Either::Left(next_expired_time));
            }
        } else if self.is_leader() {
            // This peer is leader but its leader lease has expired.
            // Calculate the renewed lease for this command, and update the leader lease
            // for this peer.
            let next_expired_time = self.next_lease_expired_time(propose_time);
            debug!("{} update leader lease expired time from None to {:?}",
                   self.tag,
                   strftimespec(next_expired_time));
            self.leader_lease_expired_time = Some(Either::Left(next_expired_time));
        }
    }

    /// Try to update lease.
    ///
    /// If the it can make sure that its lease is the latest lease, returns true.
    fn maybe_update_lease(&mut self, term: u64, data: &[u8]) -> bool {
        let mut req = RaftCmdRequest::new();
        let propose_time = match req.merge_from_bytes(data)
            .ok()
            .and_then(|_| util::get_uuid_from_req(&req))
            .and_then(|uuid| self.find_propose_time(uuid, term)) {
            Some(t) => t,
            _ => return false,
        };

        self.update_lease_with(propose_time);

        true
    }

    pub fn maybe_campaign(&mut self,
                          last_peer: &Peer,
                          pending_raft_groups: &mut HashSet<u64>)
                          -> bool {
        if self.region().get_peers().len() <= 1 {
            // The peer campaigned when it was created, no need to do it again.
            return false;
        }

        if !last_peer.is_leader() {
            return false;
        }

        // If last peer is the leader of the region before split, it's intuitional for
        // it to become the leader of new split region.
        let _ = self.raft_group.campaign();
        self.mark_to_be_checked(pending_raft_groups);

        true
    }

    fn find_propose_time(&mut self, uuid: Uuid, term: u64) -> Option<Timespec> {
        while let Some(meta) = self.proposals.pop(term) {
            if meta.uuid == uuid {
                return Some(meta.renew_lease_time.unwrap());
            }
        }
        None
    }

    /// Propose a request.
    ///
    /// Return true means the request has been proposed successfully.
    pub fn propose(&mut self,
                   meta: ProposalMeta,
                   cb: Callback,
                   req: RaftCmdRequest,
                   mut err_resp: RaftCmdResponse,
                   metrics: &mut RaftProposeMetrics)
                   -> bool {
<<<<<<< HEAD
        if self.proposals.contains(&meta.uuid) || self.pending_proposal.contains(&meta.uuid) {
=======
        if self.pending_remove {
            return false;
        }

        if self.proposals.contains(&meta.uuid) {
>>>>>>> 2cf7c221
            cmd_resp::bind_error(&mut err_resp, box_err!("duplicated uuid {:?}", meta.uuid));
            cb(err_resp);
            return false;
        }

        debug!("{} propose command with uuid {:?}", self.tag, meta.uuid);
        metrics.all += 1;

        match self.get_handle_policy(&req) {
            Ok(RequestPolicy::ReadLocal) => {
                self.read_local(req, cb, metrics);
                return false;
            }
            Ok(RequestPolicy::ReadIndex) => {
                return self.read_index(meta.uuid, req, cb, metrics);
            }
            Ok(RequestPolicy::ProposeNormal) => {
                self.maybe_propose_normal(meta, cb, req, err_resp, metrics);
            }
            Ok(RequestPolicy::ProposeTransferLeader) => {
                return self.propose_transfer_leader(req, cb, metrics);
            }
            Ok(RequestPolicy::ProposeConfChange) => {
                if let Err(e) = self.propose_conf_change(req, metrics) {
                    cmd_resp::bind_error(&mut err_resp, e);
                    cb(err_resp);
                    return false;
                }
                self.post_propose(meta, true, cb);
            }
            Err(e) => {
                cmd_resp::bind_error(&mut err_resp, e);
                cb(err_resp);
                return false;
            }
        };

        true
    }

    fn post_propose(&mut self, mut meta: ProposalMeta, is_conf_change: bool, cb: Callback) {
        // Try to renew leader lease on every consistent read/write request.
        meta.renew_lease_time = Some(clocktime::raw_now());

        let t = ApplyTask::propose(self.peer_id(),
                                   self.region_id,
                                   meta.uuid,
                                   is_conf_change,
                                   meta.term,
                                   cb);
        self.apply_scheduler.schedule(t).unwrap();

        self.proposals.push(meta);
    }

    fn get_handle_policy(&mut self, req: &RaftCmdRequest) -> Result<RequestPolicy> {
        if req.has_admin_request() {
            if apply::get_change_peer_cmd(req).is_some() {
                return Ok(RequestPolicy::ProposeConfChange);
            }
            if get_transfer_leader_cmd(req).is_some() {
                return Ok(RequestPolicy::ProposeTransferLeader);
            }
            return Ok(RequestPolicy::ProposeNormal);
        }

        let mut is_read = false;
        let mut is_write = false;
        for r in req.get_requests() {
            match r.get_cmd_type() {
                CmdType::Get | CmdType::Snap => is_read = true,
                CmdType::Delete | CmdType::Put => is_write = true,
                CmdType::Invalid => {
                    return Err(box_err!("invalid cmd type, message {:?} maybe currupted",
                                        req.get_header().get_uuid()));
                }
            }

            if is_read && is_write {
                return Err(box_err!("read and write can't be mixed in one batch."));
            }
        }

        if is_write {
            return Ok(RequestPolicy::ProposeNormal);
        }

        if (req.has_header() && req.get_header().get_read_quorum()) ||
           !self.raft_group.raft.in_lease() {
            return Ok(RequestPolicy::ReadIndex);
        }

        // If applied index's term is differ from current raft's term, leader transfer
        // must happened, if read locally, we may read old value.
        if self.get_store().applied_index_term != self.raft_group.raft.term {
            // TODO: add it in queue directly.
            return Ok(RequestPolicy::ReadIndex);
        }

        // If the leader lease has expired, local read should not be performed.
        if self.leader_lease_expired_time.is_none() {
            return Ok(RequestPolicy::ReadIndex);
        }

        if let Some(Either::Left(safe_expired_time)) = self.leader_lease_expired_time {
            if clocktime::raw_now() <= safe_expired_time {
                return Ok(RequestPolicy::ReadLocal);
            }

            debug!("{} leader lease expired time {:?} is outdated",
                   self.tag,
                   strftimespec(safe_expired_time));
            // Reset leader lease expiring time.
            self.leader_lease_expired_time = None;
        }

        // Perform a consistent read to Raft quorum and try to renew the leader lease.
        Ok(RequestPolicy::ReadIndex)
    }

    /// Count the number of the healthy nodes.
    /// A node is healthy when
    /// 1. it's the leader of the Raft group, which has the latest logs
    /// 2. it's a follower, and it does not lag behind the leader a lot.
    ///    If a snapshot is involved between it and the Raft leader, it's not healthy since
    ///    it cannot works as a node in the quorum to receive replicating logs from leader.
    fn count_healthy_node(&self, progress: Values<u64, Progress>) -> usize {
        let mut healthy = 0;
        for pr in progress {
            if pr.matched >= self.get_store().truncated_index() {
                healthy += 1;
            }
        }
        healthy
    }

    /// Check whether it's safe to propose the specified conf change request.
    /// It's safe iff at least the quorum of the Raft group is still healthy
    /// right after that conf change is applied.
    /// Define the total number of nodes in current Raft cluster to be `total`.
    /// To ensure the above safety, if the cmd is
    /// 1. A `AddNode` request
    ///    Then at least '(total + 1)/2 + 1' nodes need to be up to date for now.
    /// 2. A `RemoveNode` request
    ///    Then at least '(total - 1)/2 + 1' other nodes (the node about to be removed is excluded)
    ///    need to be up to date for now.
    fn check_conf_change(&self, cmd: &RaftCmdRequest) -> Result<()> {
        let change_peer = apply::get_change_peer_cmd(cmd).unwrap();

        let change_type = change_peer.get_change_type();
        let peer = change_peer.get_peer();

        let mut status = self.raft_group.status();
        let total = status.progress.len();
        if total == 1 {
            // It's always safe if there is only one node in the cluster.
            return Ok(());
        }

        match change_type {
            ConfChangeType::AddNode => {
                status.progress.insert(peer.get_id(), Progress::default());
            }
            ConfChangeType::RemoveNode => {
                if status.progress.remove(&peer.get_id()).is_none() {
                    // It's always safe to remove a unexisting node.
                    return Ok(());
                }
            }
        }
        let healthy = self.count_healthy_node(status.progress.values());
        let quorum_after_change = raft::quorum(status.progress.len());
        if healthy >= quorum_after_change {
            return Ok(());
        }

        PEER_ADMIN_CMD_COUNTER_VEC.with_label_values(&["conf_change", "reject_unsafe"]).inc();

        info!("{} rejects unsafe conf change request {:?}, total {}, healthy {},  \
               quorum after change {}",
              self.tag,
              change_peer,
              total,
              healthy,
              quorum_after_change);
        Err(box_err!("unsafe to perform conf change {:?}, total {}, healthy {}, quorum after \
                      change {}",
                     change_peer,
                     total,
                     healthy,
                     quorum_after_change))
    }

    fn transfer_leader(&mut self, peer: &metapb::Peer) {
        info!("{} transfer leader to {:?}", self.tag, peer);

        self.raft_group.transfer_leader(peer.get_id());
    }

    fn is_tranfer_leader_allowed(&self, peer: &metapb::Peer) -> bool {
        let peer_id = peer.get_id();
        let status = self.raft_group.status();

        if !status.progress.contains_key(&peer_id) {
            return false;
        }

        for progress in status.progress.values() {
            if progress.state == ProgressState::Snapshot {
                return false;
            }
        }

        let last_index = self.get_store().last_index();
        last_index <= status.progress[&peer_id].matched + TRANSFER_LEADER_ALLOW_LOG_LAG
    }

    fn flush_pending_proposal(&mut self, metrics: &mut RaftProposeMetrics) {
        if self.pending_proposal.is_empty() {
            return;
        }
        let is_leader = self.is_leader();
        let leader = self.get_peer_from_cache(self.leader_id());

        let data: Vec<u8> = self.pending_proposal.data.take().unwrap();
        metrics.batch_data_size.observe(data.len() as f64);

        // TODO: use local histogram metrics
        PEER_PROPOSE_LOG_SIZE_HISTOGRAM.observe(data.len() as f64);
        let last_index = self.raft_group.raft.raft_log.last_index();
        let err: Option<errorpb::Error> = if is_leader {
            match self.raft_group.propose(data) {
                Ok(_) => {
                    if self.raft_group.raft.raft_log.last_index() == last_index {
                        // The message is dropped silently, this usually due to leader absence
                        // or transferring leader. Both cases can be considered as NotLeader
                        // error.
                        Some(Error::NotLeader(self.region_id, leader.clone()).into())
                    } else {
                        None
                    }
                }
                Err(e) => {
                    let e: Error = e.into();
                    Some(e.into())
                }
            }
        } else {
            Some(Error::NotLeader(self.region_id, leader.clone()).into())
        };

        let ctx: Vec<(ProposalMeta, Callback, RaftCmdResponse)> =
            self.pending_proposal.ctx.take().unwrap();
        metrics.batch_msg_cnt.observe(ctx.len() as f64);

        for (meta, cb, mut err_resp) in ctx {
            if err.is_none() {
                self.post_propose(meta, false, cb);
                continue;
            }
            err_resp.mut_header().set_error(err.clone().unwrap());
            cb(err_resp);
        }

        self.pending_proposal.uuids.clear();
    }

    fn clear_pending_proposal(&mut self) {
        if self.pending_proposal.is_empty() {
            return;
        }
        let leader = self.get_peer_from_cache(self.leader_id());
        let err: errorpb::Error = Error::NotLeader(self.region_id, leader.clone()).into();

        let ctx: Vec<(ProposalMeta, Callback, RaftCmdResponse)> =
            self.pending_proposal.ctx.take().unwrap();
        for (_, cb, mut err_resp) in ctx {
            err_resp.mut_header().set_error(err.clone());
            cb(err_resp);
        }
        self.pending_proposal.clear();
    }

    fn read_local(&mut self, req: RaftCmdRequest, cb: Callback, metrics: &mut RaftProposeMetrics) {
        metrics.local_read += 1;
        self.handle_read(req, cb);
    }

    fn read_index(&mut self,
                  uuid: Uuid,
                  req: RaftCmdRequest,
                  cb: Callback,
                  metrics: &mut RaftProposeMetrics)
                  -> bool {
        metrics.read_index += 1;

        let renew_lease_time = clocktime::raw_now();
        if let Some(read) = self.pending_reads.reads.back_mut() {
            if read.renew_lease_time + self.cfg.raft_store_max_leader_lease > renew_lease_time {
                read.cmds.push((req, cb));
                return false;
            }
        }

        // Should we call pre_propose here?
        let last_pending_read_count = self.raft_group.raft.pending_read_count();
        let last_ready_read_count = self.raft_group.raft.ready_read_count();

        self.raft_group.read_index(uuid.as_bytes().to_vec());

        let pending_read_count = self.raft_group.raft.pending_read_count();
        let ready_read_count = self.raft_group.raft.ready_read_count();

        if pending_read_count == last_pending_read_count &&
           ready_read_count == last_ready_read_count {
            // The message gets dropped silently, can't be handled anymore.
            apply::notify_stale_req(&self.tag, self.term(), uuid, cb);
            return false;
        }

        self.pending_reads.reads.push_back(ReadIndexRequest {
            uuid: uuid,
            cmds: vec![(req, cb)],
            renew_lease_time: renew_lease_time,
        });

        match self.leader_lease_expired_time {
            Some(Either::Right(_)) => {}
            _ => return true,
        };

        // TimeoutNow has been sent out, so we need to propose explicitly to
        // update leader lease.

        let uuid = Uuid::new_v4();
        if self.proposals.contains(&uuid) || self.pending_proposal.contains(&uuid) {
            return true;
        }
        let meta = ProposalMeta {
            uuid: uuid,
            term: self.term(),
            renew_lease_time: Some(renew_lease_time),
        };
        let mut req = RaftCmdRequest::new();
        req.mut_header().set_uuid(uuid.as_bytes().to_vec());
        if self.propose_normal(req, metrics).is_ok() {
            self.post_propose(meta, false, box |_| {});
        }

        true
    }

    fn maybe_propose_normal(&mut self,
                            meta: ProposalMeta,
                            cb: Callback,
                            mut req: RaftCmdRequest,
                            mut err_resp: RaftCmdResponse,
                            metrics: &mut RaftProposeMetrics) {
        metrics.normal += 1;

        // TODO: validate request for unexpected changes.
        if let Err(e) = self.coprocessor_host.pre_propose(&self.raft_group.get_store(), &mut req) {
            cmd_resp::bind_error(&mut err_resp, e.into());
            cb(err_resp);
            return;
        }

        let req_size: u64 = Message::compute_size(&req) as u64;
        if req_size > self.raft_entry_max_size {
            cmd_resp::bind_error(&mut err_resp,
                                 box_err!("entry is too large, entry size {}", req_size));
            cb(err_resp);
            return;
        }
        let is_compute_hash: bool = req.has_admin_request() &&
            req.get_admin_request().get_cmd_type() == AdminCmdType::ComputeHash;

        let total_size = req_size + self.pending_proposal.size();
        if total_size >= PROPOSAL_BATCH_SIZE || total_size >= self.raft_entry_max_size {
            self.flush_pending_proposal(metrics);
        } else if is_compute_hash {
            self.flush_pending_proposal(metrics);
        }

        self.pending_proposal.enqueue(meta, cb, req, req_size, err_resp);
        if is_compute_hash {
            self.flush_pending_proposal(metrics);
        }
    }

    fn propose_normal(&mut self,
                      mut req: RaftCmdRequest,
                      metrics: &mut RaftProposeMetrics)
                      -> Result<()> {
        metrics.normal += 1;

        // TODO: validate request for unexpected changes.
<<<<<<< HEAD
        try!(self.coprocessor_host.pre_propose(&self.raft_group.get_store(), &mut req));
        let req_size = Message::compute_size(&req) as u64;
=======
        try!(self.coprocessor_host.pre_propose(self.region(), &mut req));
        let data = try!(req.write_to_bytes());
>>>>>>> 2cf7c221

        // TODO: use local histogram metrics
        PEER_PROPOSE_LOG_SIZE_HISTOGRAM.observe(req_size as f64);

        if req_size > self.raft_entry_max_size {
            error!("entry is too large, entry size {}", req_size);
            return Err(Error::RaftEntryTooLarge(self.region_id, req_size));
        }

        let data = ProposalBatch::write_data(&req, req_size);

        let propose_index = self.next_proposal_index();
        try!(self.raft_group.propose(data));
        if self.next_proposal_index() == propose_index {
            // The message is dropped silently, this usually due to leader absence
            // or transferring leader. Both cases can be considered as NotLeader error.
            return Err(Error::NotLeader(self.region_id, None));
        }

        Ok(())
    }

    // Return true to if the transfer leader request is accepted.
    fn propose_transfer_leader(&mut self,
                               req: RaftCmdRequest,
                               cb: Callback,
                               metrics: &mut RaftProposeMetrics)
                               -> bool {
        metrics.transfer_leader += 1;

        let transfer_leader = get_transfer_leader_cmd(&req).unwrap();
        let peer = transfer_leader.get_peer();

        let transfered = if self.is_tranfer_leader_allowed(peer) {
            // Before propose transfer leader, propose all pending normal proposal
            self.flush_pending_proposal(metrics);
            self.transfer_leader(peer);
            true
        } else {
            info!("{} transfer leader message {:?} ignored directly",
                  self.tag,
                  req);
            false
        };

        // transfer leader command doesn't need to replicate log and apply, so we
        // return immediately. Note that this command may fail, we can view it just as an advice
        cb(make_transfer_leader_response());

        transfered
    }

    fn propose_conf_change(&mut self,
                           req: RaftCmdRequest,
                           metrics: &mut RaftProposeMetrics)
                           -> Result<()> {
        if self.raft_group.raft.pending_conf {
            info!("{} there is a pending conf change, try later", self.tag);
            return Err(box_err!("{} there is a pending conf change, try later", self.tag));
        }

        try!(self.check_conf_change(&req));

        metrics.conf_change += 1;

        let data = try!(req.write_to_bytes());

        // Before propose conf change, propose all pending normal proposal
        self.flush_pending_proposal(metrics);

        // TODO: use local histogram metrics
        PEER_PROPOSE_LOG_SIZE_HISTOGRAM.observe(data.len() as f64);

        let change_peer = apply::get_change_peer_cmd(&req).unwrap();

        let mut cc = eraftpb::ConfChange::new();
        cc.set_change_type(change_peer.get_change_type());
        cc.set_node_id(change_peer.get_peer().get_id());
        cc.set_context(data);

        info!("{} propose conf change {:?} peer {:?}",
              self.tag,
              cc.get_change_type(),
              cc.get_node_id());

        let last_index = self.raft_group.raft.raft_log.last_index();
        try!(self.raft_group.propose_conf_change(cc));
        if self.raft_group.raft.raft_log.last_index() == last_index {
            // The message is dropped silently, this usually due to leader absence
            // or transferring leader. Both cases can be considered as NotLeader error.
            return Err(Error::NotLeader(self.region_id, None));
        }

        Ok(())
    }

    fn handle_read(&mut self, mut req: RaftCmdRequest, cb: Callback) {
        let mut resp = self.exec_read(&req).unwrap_or_else(|e| {
            match e {
                Error::StaleEpoch(..) => info!("{} stale epoch err: {:?}", self.tag, e),
                _ => error!("{} execute raft command err: {:?}", self.tag, e),
            }
            cmd_resp::new_error(e)
        });

        resp.mut_header().set_uuid(req.mut_header().take_uuid());
        cmd_resp::bind_term(&mut resp, self.term());
        cb(resp);
    }

    pub fn term(&self) -> u64 {
        self.raft_group.raft.term
    }

    pub fn stop(&mut self) {
        self.mut_store().cancel_applying_snap();
        for mut read in self.pending_reads.reads.drain(..) {
            read.cmds.clear();
        }
    }
}

pub fn check_epoch(region: &metapb::Region, req: &RaftCmdRequest) -> Result<()> {
    let (mut check_ver, mut check_conf_ver) = (false, false);
    if req.has_admin_request() {
        match req.get_admin_request().get_cmd_type() {
            AdminCmdType::CompactLog |
            AdminCmdType::InvalidAdmin |
            AdminCmdType::ComputeHash |
            AdminCmdType::VerifyHash => {}
            AdminCmdType::Split => check_ver = true,
            AdminCmdType::ChangePeer => check_conf_ver = true,
            AdminCmdType::TransferLeader => {
                check_ver = true;
                check_conf_ver = true;
            }
        };
    } else {
        // for get/set/delete, we don't care conf_version.
        check_ver = true;
    }

    if !check_ver && !check_conf_ver {
        return Ok(());
    }

    if !req.get_header().has_region_epoch() {
        return Err(box_err!("missing epoch!"));
    }

    let from_epoch = req.get_header().get_region_epoch();
    let latest_epoch = region.get_region_epoch();

    // should we use not equal here?
    if (check_conf_ver && from_epoch.get_conf_ver() < latest_epoch.get_conf_ver()) ||
       (check_ver && from_epoch.get_version() < latest_epoch.get_version()) {
        debug!("[region {}] received stale epoch {:?}, mime: {:?}",
               region.get_id(),
               from_epoch,
               latest_epoch);
        return Err(Error::StaleEpoch(format!("latest_epoch of region {} is {:?}, but you \
                                                sent {:?}",
                                             region.get_id(),
                                             latest_epoch,
                                             from_epoch),
                                     vec![region.to_owned()]));
    }

    Ok(())
}

impl Peer {
    pub fn insert_peer_cache(&mut self, peer: metapb::Peer) {
        self.peer_cache.borrow_mut().insert(peer.get_id(), peer);
    }

    pub fn remove_peer_from_cache(&mut self, peer_id: u64) {
        self.peer_cache.borrow_mut().remove(&peer_id);
    }

    pub fn get_peer_from_cache(&self, peer_id: u64) -> Option<metapb::Peer> {
        if let Some(peer) = self.peer_cache.borrow().get(&peer_id) {
            return Some(peer.clone());
        }

        // Try to find in region, if found, set in cache.
        for peer in self.get_store().get_region().get_peers() {
            if peer.get_id() == peer_id {
                self.peer_cache.borrow_mut().insert(peer_id, peer.clone());
                return Some(peer.clone());
            }
        }

        None
    }

    pub fn heartbeat_pd(&self, worker: &Worker<PdTask>) {
        let task = PdTask::Heartbeat {
            region: self.region().clone(),
            peer: self.peer.clone(),
            down_peers: self.collect_down_peers(self.cfg.max_peer_down_duration),
            pending_peers: self.collect_pending_peers(),
            written_bytes: self.peer_stat.last_written_bytes,
            written_keys: self.peer_stat.last_written_keys,
        };
        if let Err(e) = worker.schedule(task) {
            error!("{} failed to notify pd: {}", self.tag, e);
        }
    }

    fn send_raft_message<T: Transport>(&mut self, msg: eraftpb::Message, trans: &T) -> Result<()> {
        let mut send_msg = RaftMessage::new();
        send_msg.set_region_id(self.region_id);
        // set current epoch
        send_msg.set_region_epoch(self.region().get_region_epoch().clone());

        let from_peer = self.peer.clone();

        let to_peer = match self.get_peer_from_cache(msg.get_to()) {
            Some(p) => p,
            None => {
                return Err(box_err!("failed to look up recipient peer {} in region {}",
                                    msg.get_to(),
                                    self.region_id))
            }
        };

        let to_peer_id = to_peer.get_id();
        let to_store_id = to_peer.get_store_id();
        let msg_type = msg.get_msg_type();
        debug!("{} send raft msg {:?}[size: {}] from {} to {}",
               self.tag,
               msg_type,
               msg.compute_size(),
               from_peer.get_id(),
               to_peer_id);

        send_msg.set_from_peer(from_peer);
        send_msg.set_to_peer(to_peer);

        // There could be two cases:
        // 1. Target peer already exists but has not established communication with leader yet
        // 2. Target peer is added newly due to member change or region split, but it's not
        //    created yet
        // For both cases the region start key and end key are attached in RequestVote and
        // Heartbeat message for the store of that peer to check whether to create a new peer
        // when receiving these messages, or just to wait for a pending region split to perform
        // later.
        if self.get_store().is_initialized() &&
           (msg_type == MessageType::MsgRequestVote ||
            // the peer has not been known to this leader, it may exist or not.
            (msg_type == MessageType::MsgHeartbeat && msg.get_commit() == INVALID_INDEX)) {
            let region = self.region();
            send_msg.set_start_key(region.get_start_key().to_vec());
            send_msg.set_end_key(region.get_end_key().to_vec());
        }

        send_msg.set_message(msg);

        if let Err(e) = trans.send(send_msg) {
            warn!("{} failed to send msg to {} in store {}, err: {:?}",
                  self.tag,
                  to_peer_id,
                  to_store_id,
                  e);

            // unreachable store
            self.raft_group.report_unreachable(to_peer_id);
            if msg_type == eraftpb::MessageType::MsgSnapshot {
                self.raft_group.report_snapshot(to_peer_id, SnapshotStatus::Failure);
            }
        }

        Ok(())
    }

    fn exec_read(&mut self, req: &RaftCmdRequest) -> Result<RaftCmdResponse> {
        try!(check_epoch(self.region(), req));
        let snap = Snapshot::new(self.engine.clone());
        let requests = req.get_requests();
        let mut responses = Vec::with_capacity(requests.len());

        for req in requests {
            let cmd_type = req.get_cmd_type();
            let mut resp = match cmd_type {
                CmdType::Get => try!(apply::do_get(&self.tag, self.region(), &snap, req)),
                CmdType::Snap => try!(apply::do_snap(self.region().to_owned())),
                CmdType::Put | CmdType::Delete | CmdType::Invalid => unreachable!(),
            };

            resp.set_cmd_type(cmd_type);

            responses.push(resp);
        }

        let mut resp = RaftCmdResponse::new();
        resp.set_responses(protobuf::RepeatedField::from_vec(responses));
        Ok(resp)
    }
}

fn get_transfer_leader_cmd(msg: &RaftCmdRequest) -> Option<&TransferLeaderRequest> {
    if !msg.has_admin_request() {
        return None;
    }
    let req = msg.get_admin_request();
    if !req.has_transfer_leader() {
        return None;
    }

    Some(req.get_transfer_leader())
}

fn make_transfer_leader_response() -> RaftCmdResponse {
    let mut response = AdminResponse::new();
    response.set_cmd_type(AdminCmdType::TransferLeader);
    response.set_transfer_leader(TransferLeaderResponse::new());
    let mut resp = RaftCmdResponse::new();
    resp.set_admin_response(response);
    resp
}<|MERGE_RESOLUTION|>--- conflicted
+++ resolved
@@ -40,12 +40,8 @@
 use util::worker::{FutureWorker as Worker, Scheduler};
 use raftstore::store::worker::{ApplyTask, ApplyRes, Apply};
 use util::{clocktime, Either, strftimespec};
-<<<<<<< HEAD
-use util::collections::{HashMap, HashSet, HashMapValues as Values};
+use util::collections::{HashSet, FlatMap, FlatMapValues as Values};
 use util::codec::number::{NumberEncoder, NumberDecoder};
-=======
-use util::collections::{HashSet, FlatMap, FlatMapValues as Values};
->>>>>>> 2cf7c221
 
 use pd::INVALID_ID;
 
@@ -60,12 +56,9 @@
 use super::local_metrics::{RaftReadyMetrics, RaftMessageMetrics, RaftProposeMetrics, RaftMetrics};
 
 const TRANSFER_LEADER_ALLOW_LOG_LAG: u64 = 10;
-<<<<<<< HEAD
+const DEFAULT_APPEND_WB_SIZE: usize = 4 * 1024;
 const PROPOSAL_BATCH_SIZE: u64 = 16 * 1024; // 16K
 const PROPOSAL_BATCH_MAGIC_NUM: &'static [u8] = &[0, 0, 0, 0, 1, 51, 199, 9];  // 20170505
-=======
-const DEFAULT_APPEND_WB_SIZE: usize = 4 * 1024;
->>>>>>> 2cf7c221
 
 struct ReadIndexRequest {
     uuid: Uuid,
@@ -1035,15 +1028,11 @@
                    mut err_resp: RaftCmdResponse,
                    metrics: &mut RaftProposeMetrics)
                    -> bool {
-<<<<<<< HEAD
-        if self.proposals.contains(&meta.uuid) || self.pending_proposal.contains(&meta.uuid) {
-=======
         if self.pending_remove {
             return false;
         }
 
-        if self.proposals.contains(&meta.uuid) {
->>>>>>> 2cf7c221
+        if self.proposals.contains(&meta.uuid) || self.pending_proposal.contains(&meta.uuid) {
             cmd_resp::bind_error(&mut err_resp, box_err!("duplicated uuid {:?}", meta.uuid));
             cb(err_resp);
             return false;
@@ -1441,13 +1430,8 @@
         metrics.normal += 1;
 
         // TODO: validate request for unexpected changes.
-<<<<<<< HEAD
-        try!(self.coprocessor_host.pre_propose(&self.raft_group.get_store(), &mut req));
+        try!(self.coprocessor_host.pre_propose(self.region(), &mut req));
         let req_size = Message::compute_size(&req) as u64;
-=======
-        try!(self.coprocessor_host.pre_propose(self.region(), &mut req));
-        let data = try!(req.write_to_bytes());
->>>>>>> 2cf7c221
 
         // TODO: use local histogram metrics
         PEER_PROPOSE_LOG_SIZE_HISTOGRAM.observe(req_size as f64);
