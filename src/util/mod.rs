// Copyright 2016 PingCAP, Inc.
//
// Licensed under the Apache License, Version 2.0 (the "License");
// you may not use this file except in compliance with the License.
// You may obtain a copy of the License at
//
//     http://www.apache.org/licenses/LICENSE-2.0
//
// Unless required by applicable law or agreed to in writing, software
// distributed under the License is distributed on an "AS IS" BASIS,
// See the License for the specific language governing permissions and
// limitations under the License.

use std::ops::{Deref, DerefMut, Range};
use std::{io, slice, thread};
use std::net::{ToSocketAddrs, TcpStream, SocketAddr};
use std::time::{Duration, Instant};
use time::{self, Timespec};
use std::collections::hash_map::Entry;
use std::sync::{RwLock, RwLockReadGuard, RwLockWriteGuard};
<<<<<<< HEAD

use std::collections::vec_deque::{Iter, VecDeque, Drain};
=======
use std::collections::vec_deque::{Iter, VecDeque};
use std::u64;
>>>>>>> d7dcfb43

use prometheus;
use rand::{self, ThreadRng};
use protobuf::Message;

#[macro_use]
pub mod macros;
pub mod logger;
pub mod panic_hook;
pub mod worker;
pub mod codec;
pub mod xeval;
pub mod rocksdb;
pub mod config;
pub mod buf;
pub mod sockopt;
pub mod transport;
pub mod time_monitor;
pub mod file;
pub mod file_log;
pub mod clocktime;
pub mod metrics;
pub mod threadpool;
pub mod collections;

#[cfg(target_os="linux")]
mod thread_metrics;

<<<<<<< HEAD
pub use fnv::{FnvHashMap as HashMap, FnvHashSet as HashSet, FnvBuildHasher as BuildHasherDefault};

pub fn get_limit_at_size<'a, T: Message + Clone, I: IntoIterator<Item = &'a T>>(entries: I,
                                                                                max: u64)
                                                                                -> usize {
    let mut iter = entries.into_iter();
=======
pub const NO_LIMIT: u64 = u64::MAX;

pub fn get_limit_at_size<'a, T, I>(entries: I, max: u64) -> usize
    where T: Message + Clone,
          I: IntoIterator<Item = &'a T>
{
    let mut iter = entries.into_iter();
    // If max is NO_LIMIT, we can return directly.
    if max == NO_LIMIT {
        return iter.count();
    }

>>>>>>> d7dcfb43
    let mut size = match iter.next() {
        None => return 0,
        Some(e) => Message::compute_size(e) as u64,
    };
    let mut limit = 1;
    for e in iter {
        size += Message::compute_size(e) as u64;
        if size > max {
            break;
        }
        limit += 1;
    }
    limit
}

pub fn limit_size<T: Message + Clone>(entries: &mut Vec<T>, max: u64) {
    let limit = get_limit_at_size(entries.as_slice(), max);
    entries.truncate(limit);
}

pub struct DefaultRng {
    rng: ThreadRng,
}

impl DefaultRng {
    fn new() -> DefaultRng {
        DefaultRng { rng: rand::thread_rng() }
    }
}

impl Default for DefaultRng {
    fn default() -> DefaultRng {
        DefaultRng::new()
    }
}

impl Deref for DefaultRng {
    type Target = ThreadRng;

    fn deref(&self) -> &ThreadRng {
        &self.rng
    }
}

impl DerefMut for DefaultRng {
    fn deref_mut(&mut self) -> &mut ThreadRng {
        &mut self.rng
    }
}

/// A handy shortcut to replace `RwLock` write/read().unwrap() pattern to
/// shortcut wl and rl.
pub trait HandyRwLock<T> {
    fn wl(&self) -> RwLockWriteGuard<T>;
    fn rl(&self) -> RwLockReadGuard<T>;
}

impl<T> HandyRwLock<T> for RwLock<T> {
    fn wl(&self) -> RwLockWriteGuard<T> {
        self.write().unwrap()
    }

    fn rl(&self) -> RwLockReadGuard<T> {
        self.read().unwrap()
    }
}


pub fn make_std_tcp_conn<A: ToSocketAddrs>(addr: A) -> io::Result<TcpStream> {
    let stream = try!(TcpStream::connect(addr));
    try!(stream.set_nodelay(true));
    Ok(stream)
}

// A helper function to parse SocketAddr for mio.
// In mio example, it uses "127.0.0.1:80".parse() to get the SocketAddr,
// but it is just ok for "ip:port", not "host:port".
pub fn to_socket_addr<A: ToSocketAddrs>(addr: A) -> io::Result<SocketAddr> {
    let addrs = try!(addr.to_socket_addrs());
    Ok(addrs.collect::<Vec<SocketAddr>>()[0])
}

/// A function to escape a byte array to a readable ascii string.
/// escape rules follow golang/protobuf.
/// https://github.com/golang/protobuf/blob/master/proto/text.go#L578
///
/// # Examples
///
/// ```
/// use tikv::util::escape;
///
/// assert_eq!(r"ab", escape(b"ab"));
/// assert_eq!(r"a\\023", escape(b"a\\023"));
/// assert_eq!(r"a\000", escape(b"a\0"));
/// assert_eq!("a\\r\\n\\t '\\\"\\\\", escape(b"a\r\n\t '\"\\"));
/// assert_eq!(r"\342\235\244\360\237\220\267", escape("❤🐷".as_bytes()));
/// ```
pub fn escape(data: &[u8]) -> String {
    let mut escaped = Vec::with_capacity(data.len() * 4);
    for &c in data {
        match c {
            b'\n' => escaped.extend_from_slice(br"\n"),
            b'\r' => escaped.extend_from_slice(br"\r"),
            b'\t' => escaped.extend_from_slice(br"\t"),
            b'"' => escaped.extend_from_slice(b"\\\""),
            b'\\' => escaped.extend_from_slice(br"\\"),
            _ => {
                if c >= 0x20 && c < 0x7f {
                    // c is printable
                    escaped.push(c);
                } else {
                    escaped.push(b'\\');
                    escaped.push(b'0' + (c >> 6));
                    escaped.push(b'0' + ((c >> 3) & 7));
                    escaped.push(b'0' + (c & 7));
                }
            }
        }
    }
    escaped.shrink_to_fit();
    unsafe { String::from_utf8_unchecked(escaped) }
}

/// A function to unescape an escaped string to a byte array.
///
/// # Panic
///
/// If s is not a properly encoded string.
///
/// # Examples
///
/// ```
/// use tikv::util::unescape;
///
/// assert_eq!(unescape(r"ab"), b"ab");
/// assert_eq!(unescape(r"a\\023"), b"a\\023");
/// assert_eq!(unescape(r"a\000"), b"a\0");
/// assert_eq!(unescape("a\\r\\n\\t '\\\"\\\\"), b"a\r\n\t '\"\\");
/// assert_eq!(unescape(r"\342\235\244\360\237\220\267"), "❤🐷".as_bytes());
/// ```
///
pub fn unescape(s: &str) -> Vec<u8> {
    let mut buf = Vec::with_capacity(s.len());
    let mut bytes = s.bytes();
    loop {
        let b = match bytes.next() {
            None => break,
            Some(t) => t,
        };
        if b != b'\\' {
            buf.push(b);
            continue;
        }
        match bytes.next().unwrap() {
            b'"' => buf.push(b'"'),
            b'\'' => buf.push(b'\''),
            b'\\' => buf.push(b'\\'),
            b'n' => buf.push(b'\n'),
            b't' => buf.push(b'\t'),
            b'r' => buf.push(b'\r'),
            b => {
                let b1 = b - b'0';
                let b2 = bytes.next().unwrap() - b'0';
                let b3 = bytes.next().unwrap() - b'0';
                buf.push((b1 << 6) + (b2 << 3) + b3);
            }
        }
    }
    buf.shrink_to_fit();
    buf
}

/// Convert a borrow to a slice.
pub fn as_slice<T>(t: &T) -> &[T] {
    unsafe {
        let ptr = t as *const T;
        slice::from_raw_parts(ptr, 1)
    }
}

pub struct SlowTimer {
    slow_time: Duration,
    t: Instant,
}

impl SlowTimer {
    pub fn new() -> SlowTimer {
        SlowTimer::default()
    }

    pub fn from(slow_time: Duration) -> SlowTimer {
        SlowTimer {
            slow_time: slow_time,
            t: Instant::now(),
        }
    }

    pub fn from_secs(secs: u64) -> SlowTimer {
        SlowTimer::from(Duration::from_secs(secs))
    }

    pub fn from_millis(millis: u64) -> SlowTimer {
        SlowTimer::from(Duration::from_millis(millis))
    }

    pub fn elapsed(&self) -> Duration {
        self.t.elapsed()
    }

    pub fn is_slow(&self) -> bool {
        self.elapsed() >= self.slow_time
    }
}

const DEFAULT_SLOW_SECS: u64 = 1;

impl Default for SlowTimer {
    fn default() -> SlowTimer {
        SlowTimer::from_secs(DEFAULT_SLOW_SECS)
    }
}

/// `TryInsertWith` is a helper trait for `Entry` to accept a failable closure.
pub trait TryInsertWith<'a, V, E> {
    fn or_try_insert_with<F: FnOnce() -> Result<V, E>>(self, default: F) -> Result<&'a mut V, E>;
}

impl<'a, T: 'a, V: 'a, E> TryInsertWith<'a, V, E> for Entry<'a, T, V> {
    fn or_try_insert_with<F: FnOnce() -> Result<V, E>>(self, default: F) -> Result<&'a mut V, E> {
        match self {
            Entry::Occupied(e) => Ok(e.into_mut()),
            Entry::Vacant(e) => {
                let v = try!(default());
                Ok(e.insert(v))
            }
        }
    }
}

/// Convert Duration to milliseconds.
#[inline]
pub fn duration_to_ms(d: Duration) -> u64 {
    let nanos = d.subsec_nanos() as u64;
    // Most of case, we can't have so large Duration, so here just panic if overflow now.
    d.as_secs() * 1_000 + (nanos / 1_000_000)
}

/// Convert Duration to seconds.
#[inline]
pub fn duration_to_sec(d: Duration) -> f64 {
    let nanos = d.subsec_nanos() as f64;
    // Most of case, we can't have so large Duration, so here just panic if overflow now.
    d.as_secs() as f64 + (nanos / 1_000_000_000.0)
}

/// Convert Duration to nanoseconds.
#[inline]
pub fn duration_to_nanos(d: Duration) -> u64 {
    let nanos = d.subsec_nanos() as u64;
    // Most of case, we can't have so large Duration, so here just panic if overflow now.
    d.as_secs() * 1_000_000_000 + nanos
}

// Returns the formatted string for a specified time in local timezone.
pub fn strftimespec(t: Timespec) -> String {
    let tm = time::at(t);
    let mut s = time::strftime("%Y/%m/%d %H:%M:%S", &tm).unwrap();
    s += &format!(".{:03}", t.nsec / 1_000_000);
    s
}

pub fn get_tag_from_thread_name() -> Option<String> {
    thread::current().name().and_then(|name| name.split("::").skip(1).last()).map(From::from)
}

/// `DeferContext` will invoke the wrapped closure when dropped.
pub struct DeferContext<T: FnOnce()> {
    t: Option<T>,
}

impl<T: FnOnce()> DeferContext<T> {
    pub fn new(t: T) -> DeferContext<T> {
        DeferContext { t: Some(t) }
    }
}

impl<T: FnOnce()> Drop for DeferContext<T> {
    fn drop(&mut self) {
        self.t.take().unwrap()()
    }
}

/// Represents a value of one of two possible types (a more generic Result.)
#[derive(Debug, Clone)]
pub enum Either<L, R> {
    Left(L),
    Right(R),
}

impl<L, R> Either<L, R> {
    #[inline]
    pub fn as_ref(&self) -> Either<&L, &R> {
        match *self {
            Either::Left(ref l) => Either::Left(l),
            Either::Right(ref r) => Either::Right(r),
        }
    }

    #[inline]
    pub fn left(self) -> Option<L> {
        match self {
            Either::Left(l) => Some(l),
            _ => None,
        }
    }

    #[inline]
    pub fn right(self) -> Option<R> {
        match self {
            Either::Right(r) => Some(r),
            _ => None,
        }
    }
}

/// `build_info` returns a tuple of Strings that contains build utc time and commit hash.
pub fn build_info() -> (String, String, String) {
    let raw = include_str!(concat!(env!("OUT_DIR"), "/build-info.txt"));
    let mut parts = raw.split('\n');

    (parts.next().unwrap_or("None").to_owned(),
     parts.next().unwrap_or("None").to_owned(),
     parts.next().unwrap_or("None").to_owned())
}

/// `print_tikv_info` prints the tikv version information to the standard output.
pub fn print_tikv_info() {
    let (hash, date, rustc) = build_info();
    info!("Welcome to TiKV.");
    info!("Version:");
    info!("Git Commit Hash: {}", hash);
    info!("UTC Build Time:  {}", date);
    info!("Rustc Version:   {}", rustc);
}

/// `run_prometheus` runs a background prometheus client.
pub fn run_prometheus(interval: Duration,
                      address: &str,
                      job: &str)
                      -> Option<thread::JoinHandle<()>> {
    if interval == Duration::from_secs(0) {
        return None;
    }

    let job = job.to_owned();
    let address = address.to_owned();
    let handler = thread::Builder::new()
        .name("promepusher".to_owned())
        .spawn(move || {
            loop {
                let metric_familys = prometheus::gather();

                let res = prometheus::push_metrics(&job,
                                                   prometheus::hostname_grouping_key(),
                                                   &address,
                                                   metric_familys);
                if let Err(e) = res {
                    error!("fail to push metrics: {}", e);
                }

                thread::sleep(interval);
            }
        })
        .unwrap();

    Some(handler)
}

#[cfg(target_os="linux")]
pub use self::thread_metrics::monitor_threads;

#[cfg(not(target_os="linux"))]
pub fn monitor_threads<S: Into<String>>(_: S) -> io::Result<()> {
    Ok(())
}

/// A simple ring queue with fixed capacity.
#[derive(Clone, Debug)]
pub struct RingQueue<T> {
    buf: VecDeque<T>,
    cap: usize,
}

impl<T> RingQueue<T> {
    #[inline]
    fn len(&self) -> usize {
        self.buf.len()
    }

    pub fn with_capacity(cap: usize) -> RingQueue<T> {
        RingQueue {
            buf: VecDeque::with_capacity(cap),
            cap: cap,
        }
    }

    #[inline]
    pub fn is_empty(&self) -> bool {
        self.buf.is_empty()
    }

    #[inline]
    pub fn front(&self) -> Option<&T> {
        self.buf.front()
    }

    #[inline]
    pub fn back(&self) -> Option<&T> {
        self.buf.back()
    }

    #[inline]
    pub fn clear(&mut self) {
        self.buf.clear()
    }

    #[inline]
    pub fn truncate(&mut self, len: usize) {
        self.buf.truncate(len)
    }

    #[inline]
    pub fn drain(&mut self, range: Range<usize>) -> Drain<T> {
        self.buf.drain(range)
    }

    pub fn push(&mut self, t: T) {
        if self.len() == self.cap {
            self.buf.pop_front();
        }
        self.buf.push_back(t);
    }

    pub fn iter(&self) -> Iter<T> {
        self.buf.iter()
    }

    pub fn swap_remove_front(&mut self, pos: usize) -> Option<T> {
        self.buf.swap_remove_front(pos)
    }
}

impl<T: Clone> RingQueue<T> {
    pub fn to_vec(&self, range: Range<usize>) -> Vec<T> {
        let (part1, part2) = self.buf.as_slices();
        if range.start > part1.len() {
            part2[range.start - part1.len()..range.end - part1.len()].to_vec()
        } else if range.end <= part1.len() {
            part1[range.start..range.end].to_vec()
        } else {
            let mut vec = Vec::with_capacity(range.end - range.start);
            vec.extend_from_slice(&part1[range.start..]);
            vec.extend_from_slice(&part2[..range.end - part1.len()]);
            vec
        }
    }

    // TODO: use memcpy instead.
    pub fn extend_from_slice(&mut self, other: &[T]) {
        let start_idx = if other.len() >= self.cap {
            self.buf.clear();
            other.len() - self.cap
        } else {
            let total_len = other.len() + self.len();
            if total_len > self.cap {
                self.buf.drain(..total_len - self.cap);
            }
            0
        };
        for t in &other[start_idx..] {
            self.buf.push_back(t.clone());
        }
    }
}

#[cfg(test)]
mod tests {
    use std::net::{SocketAddr, AddrParseError};
    use std::time::Duration;
    use std::rc::Rc;
    use std::{f64, cmp};
    use std::sync::atomic::{AtomicBool, Ordering};
    use time;
    use kvproto::eraftpb::Entry;
    use protobuf::Message;
    use super::*;

    #[test]
    fn test_to_socket_addr() {
        let tbls = vec![
            ("", false),
            ("127.0.0.1", false),
            ("localhost", false),
            ("127.0.0.1:80", true),
            ("localhost:80", true),
        ];

        for (addr, ok) in tbls {
            assert_eq!(to_socket_addr(addr).is_ok(), ok);
        }

        let tbls = vec![
            ("localhost:80", false),
            ("127.0.0.1:80", true),
        ];

        for (addr, ok) in tbls {
            let ret: Result<SocketAddr, AddrParseError> = addr.parse();
            assert_eq!(ret.is_ok(), ok);
        }
    }

    #[test]
    fn test_fixed_ring_queue() {
        let mut queue = RingQueue::with_capacity(10);
        for num in 0..20 {
            queue.push(num);
            assert_eq!(queue.len(), cmp::min(num + 1, 10));
        }
        assert_eq!(None, queue.swap_remove_front(10));
        for i in 0..6 {
            assert_eq!(Some(12 + i), queue.swap_remove_front(2));
            assert_eq!(queue.len(), 9 - i);
        }
        let left: Vec<_> = queue.iter().cloned().collect();
        assert_eq!(vec![10, 11, 18, 19], left);
        for _ in 0..4 {
            queue.swap_remove_front(0).unwrap();
        }
        assert_eq!(None, queue.swap_remove_front(0));
    }

    #[test]
    fn test_ring_queue_to_vec() {
        let cap = 10;
        for pos in 0..cap {
            let mut queue = RingQueue::with_capacity(cap);
            for num in 0..cap + pos {
                queue.push(num);
            }
            let exp: Vec<_> = (0..cap + pos).collect();
            // now queue's start index is at pos.
            let v = queue.to_vec(0..queue.len());
            assert_eq!(*v, exp[pos..]);
            for i in 0..cap {
                queue.drain(cap - i - 1..cap - i);
                let res = queue.to_vec(0..queue.len());
                assert_eq!(*res, exp[pos..pos + cap - i - 1]);
            }
        }
    }

    #[test]
    fn test_ring_queue_extend() {
        let cap = 10;
        let buf: Vec<_> = (0..cap * 2).collect();
        for pos in 0..cap {
            let mut queue = RingQueue::with_capacity(cap);
            for num in 0..cap + pos {
                queue.push(num);
            }
            for init_len in (0..cap).rev() {
                queue.drain(init_len..init_len + 1);
                for extend_len in 0..cap * 2 {
                    let mut test_queue = queue.clone();
                    test_queue.extend_from_slice(&buf[..extend_len]);
                    let res = test_queue.to_vec(0..test_queue.len());
                    if extend_len > cap {
                        assert_eq!(*res, buf[extend_len - cap..extend_len]);
                    } else if init_len + extend_len > cap {
                        let mut exp = queue.to_vec(init_len + extend_len - cap..init_len);
                        exp.extend_from_slice(&buf[..extend_len]);
                        assert_eq!(res, exp);
                    } else {
                        let mut exp = queue.to_vec(0..init_len);
                        exp.extend_from_slice(&buf[..extend_len]);
                        assert_eq!(res, exp);
                    }
                }
            }
        }
    }

    #[test]
    fn test_duration_to() {
        let tbl = vec![0, 100, 1_000, 5_000, 9999, 1_000_000, 1_000_000_000];
        for ms in tbl {
            let d = Duration::from_millis(ms);
            assert_eq!(ms, duration_to_ms(d));
            let exp_sec = ms as f64 / 1000.0;
            let act_sec = duration_to_sec(d);
            assert!((act_sec - exp_sec).abs() < f64::EPSILON);
            assert_eq!(ms * 1_000_000, duration_to_nanos(d));
        }
    }

    #[test]
    fn test_strftimespec() {
        let s = "2016/08/30 15:40:07".to_owned();
        let mut tm = time::strptime(&s, "%Y/%m/%d %H:%M:%S").unwrap();
        // `tm` is of UTC timezone. Set the timezone of `tm` to be local timezone,
        // so that we get a `tm` of local timezone.
        let ltm = tm.to_local();
        tm.tm_utcoff = ltm.tm_utcoff;
        assert_eq!(strftimespec(tm.to_timespec()), s + ".000");
    }

    #[test]
    fn test_defer() {
        let should_panic = Rc::new(AtomicBool::new(true));
        let sp = should_panic.clone();
        defer!(assert!(!sp.load(Ordering::SeqCst)));
        should_panic.store(false, Ordering::SeqCst);
    }

    #[test]
    fn test_rwlock_deadlock() {
        // If the test runs over 60s, then there is a deadlock.
        let mu = RwLock::new(Some(1));
        {
            let _clone = foo(&mu.rl());
            let mut data = mu.wl();
            assert!(data.is_some());
            *data = None;
        }

        {
            match foo(&mu.rl()) {
                Some(_) | None => {
                    let res = mu.try_write();
                    assert!(res.is_err());
                }
            }
        }

        #[allow(clone_on_copy)]
        fn foo(a: &Option<usize>) -> Option<usize> {
            a.clone()
        }
    }

    #[test]
    fn test_limit_size() {
        let mut e = Entry::new();
        e.set_data(b"0123456789".to_vec());
        let size = e.compute_size() as u64;

        let tbls = vec![
            (vec![], NO_LIMIT, 0),
            (vec![], size, 0),
            (vec![e.clone(); 10], 0, 1),
            (vec![e.clone(); 10], NO_LIMIT, 10),
            (vec![e.clone(); 10], size, 1),
            (vec![e.clone(); 10], size + 1, 1),
            (vec![e.clone(); 10], 2 * size , 2),
            (vec![e.clone(); 10], 10 * size - 1, 9),
            (vec![e.clone(); 10], 10 * size, 10),
            (vec![e.clone(); 10], 10 * size + 1, 10),
        ];

        for (mut entries, max, len) in tbls {
            limit_size(&mut entries, max);
            assert_eq!(entries.len(), len);
        }
    }
}<|MERGE_RESOLUTION|>--- conflicted
+++ resolved
@@ -18,13 +18,8 @@
 use time::{self, Timespec};
 use std::collections::hash_map::Entry;
 use std::sync::{RwLock, RwLockReadGuard, RwLockWriteGuard};
-<<<<<<< HEAD
-
 use std::collections::vec_deque::{Iter, VecDeque, Drain};
-=======
-use std::collections::vec_deque::{Iter, VecDeque};
 use std::u64;
->>>>>>> d7dcfb43
 
 use prometheus;
 use rand::{self, ThreadRng};
@@ -53,14 +48,6 @@
 #[cfg(target_os="linux")]
 mod thread_metrics;
 
-<<<<<<< HEAD
-pub use fnv::{FnvHashMap as HashMap, FnvHashSet as HashSet, FnvBuildHasher as BuildHasherDefault};
-
-pub fn get_limit_at_size<'a, T: Message + Clone, I: IntoIterator<Item = &'a T>>(entries: I,
-                                                                                max: u64)
-                                                                                -> usize {
-    let mut iter = entries.into_iter();
-=======
 pub const NO_LIMIT: u64 = u64::MAX;
 
 pub fn get_limit_at_size<'a, T, I>(entries: I, max: u64) -> usize
@@ -73,7 +60,6 @@
         return iter.count();
     }
 
->>>>>>> d7dcfb43
     let mut size = match iter.next() {
         None => return 0,
         Some(e) => Message::compute_size(e) as u64,
